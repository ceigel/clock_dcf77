[package]
# TODO(1) fix `authors` and `name` if you didn't use `cargo-generate`
authors = ["Cristian Eigel <cristian.eigel@esrlabs.com>"]
<<<<<<< HEAD
name = "clock-dcf77"
=======
name = "clock_dcf77"
>>>>>>> d17f27e1
edition = "2018"
version = "0.1.0"

[dependencies]
cortex-m = "0.7.1"
cortex-m-rtic = "0.5.8"
panic-rtt-target = {version="0.1.2", features = ["cortex-m"] }
rtt-target = {version= "0.3.1",  features = ["cortex-m"] }
<<<<<<< HEAD
atsamd-hal = {version = "0.13.0", features = [ "samd21g-rt"]}
=======
chrono = { version = "0.4.19", default-features = false }
rtcc = "0.2.1"
ht16k33 = { version = "0.4.0", default-features = false }
adafruit-7segment = { version = "0.1.0", default-features = false  }
>>>>>>> d17f27e1


[profile.dev]
debug=true
opt-level=0

[profile.dev.package."*"]
opt-level=0
debug = true # symbols are nice and they don't increase the size on Flash<|MERGE_RESOLUTION|>--- conflicted
+++ resolved
@@ -1,11 +1,7 @@
 [package]
 # TODO(1) fix `authors` and `name` if you didn't use `cargo-generate`
 authors = ["Cristian Eigel <cristian.eigel@esrlabs.com>"]
-<<<<<<< HEAD
-name = "clock-dcf77"
-=======
 name = "clock_dcf77"
->>>>>>> d17f27e1
 edition = "2018"
 version = "0.1.0"
 
@@ -14,14 +10,11 @@
 cortex-m-rtic = "0.5.8"
 panic-rtt-target = {version="0.1.2", features = ["cortex-m"] }
 rtt-target = {version= "0.3.1",  features = ["cortex-m"] }
-<<<<<<< HEAD
 atsamd-hal = {version = "0.13.0", features = [ "samd21g-rt"]}
-=======
 chrono = { version = "0.4.19", default-features = false }
 rtcc = "0.2.1"
 ht16k33 = { version = "0.4.0", default-features = false }
 adafruit-7segment = { version = "0.1.0", default-features = false  }
->>>>>>> d17f27e1
 
 
 [profile.dev]
